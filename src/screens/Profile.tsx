--- conflicted
+++ resolved
@@ -21,13 +21,8 @@
   const [profile, setProfile] = useState<any>(null);
   const [loading, setLoading] = useState(true);
   const [refreshing, setRefreshing] = useState(false);
-<<<<<<< HEAD
   const [activeTab, setActiveTab] = useState<'posts' | 'highlights' | 'likes' | 'bookmarks'>('posts');
-  
-=======
-  const [activeTab, setActiveTab] = useState<'posts' | 'highlights' | 'likes'>('posts');
-
->>>>>>> 8bae260f
+ 
   const navigation = useNavigation<any>();
   const route = useRoute();
   const { user } = useAuth();
