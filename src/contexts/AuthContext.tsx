--- conflicted
+++ resolved
@@ -43,6 +43,7 @@
     if (import.meta.env.VITE_DEV_MODE === 'true') {
       const mockUser: User = {
         user_id: 1,
+        uid: '12345678',
         user_name: 'テストユーザー',
         email: 'test@example.com',
         profile_icon_url: null,
@@ -103,32 +104,6 @@
   const login = async () => {
     try {
       setIsLoading(true);
-<<<<<<< HEAD
-      if (import.meta.env.VITE_DEV_MODE === 'true') {
-        // 開発環境用のモックユーザー
-        const mockUser: User = {
-          user_id: 1,
-          user_name: 'テストユーザー',
-          email: 'test@example.com',
-          profile_icon_url: null,
-          profile_audio_url: null,
-          shop_link_url: null,
-          is_shop_link: false,
-          introduction: null,
-          created_at: new Date().toISOString(),
-          updated_at: new Date().toISOString(),
-          notification_settings: {
-            comments: true,
-            highlights: true,
-            new_followers: true,
-            created_at: new Date().toISOString(),
-            updated_at: new Date().toISOString()
-          }
-        };
-        setUser(mockUser);
-        return;
-      }
-=======
       const isDevelopment = import.meta.env.MODE === 'development';
       const testingEmail = import.meta.env.VITE_TESTING_GOOGLE_MAIL;
       const testingPassword = import.meta.env.VITE_TESTING_GOOGLE_PASSWORD;
@@ -147,7 +122,6 @@
       }
 
       // 通常のGoogle認証フロー
->>>>>>> 546ae38c
       const provider = new GoogleAuthProvider();
       const result = await signInWithPopup(auth, provider);
       const appUser = createUserFromFirebase(result.user);
