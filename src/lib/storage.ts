import { S3Client, PutObjectCommand } from '@aws-sdk/client-s3';

interface UploadImageOptions {
  allowedTypes?: string[];
}

const DEFAULT_OPTIONS: UploadImageOptions = {
  allowedTypes: ['image/jpeg', 'image/png', 'image/gif', 'image/webp']
};

interface UploadAudioOptions {
  allowedTypes?: string[];
}

const DEFAULT_AUDIO_OPTIONS: UploadAudioOptions = {
  allowedTypes: ['audio/wav', 'audio/mpeg', 'audio/mp3', 'audio/mp4', 'audio/x-m4a']
};

const s3Client = new S3Client({
  region: import.meta.env.VITE_WASABI_REGION,
  endpoint: `https://s3.${import.meta.env.VITE_WASABI_REGION}.wasabisys.com`,
  credentials: {
    accessKeyId: import.meta.env.VITE_WASABI_ACCESS_KEY_ID,
    secretAccessKey: import.meta.env.VITE_WASABI_SECRET_ACCESS_KEY
  }
});

export class ImageUploadError extends Error {
  constructor(message: string) {
    super(message);
    this.name = 'ImageUploadError';
  }
}

export class AudioUploadError extends Error {
  constructor(message: string) {
    super(message);
    this.name = 'AudioUploadError';
  }
}

export const uploadImage = async (
  file: File,
  options: UploadImageOptions = DEFAULT_OPTIONS
): Promise<string> => {
  // バリデーション
  if (!options.allowedTypes?.includes(file.type)) {
    throw new ImageUploadError(
      '対応していないファイル形式です。JPEG、PNG、GIF、WebPのみ対応しています。'
    );
  }

  try {
    const fileName = `${Date.now()}-${file.name}`;
    const command = new PutObjectCommand({
      Bucket: import.meta.env.VITE_WASABI_BUCKET,
      Key: `images/${fileName}`,
      Body: file,
      ContentType: file.type
    });

    await s3Client.send(command);
    return `https://s3.${import.meta.env.VITE_WASABI_REGION}.wasabisys.com/${import.meta.env.VITE_WASABI_BUCKET}/images/${fileName}`;
  } catch (error) {
    console.error('Image upload error:', error);
    throw new ImageUploadError(
      'アップロードに失敗しました。もう一度お試しください。'
    );
  }
};

<<<<<<< HEAD
export class AudioUploadError extends Error {
  constructor(message: string) {
    super(message);
    this.name = 'AudioUploadError';
  }
}

export const uploadAudio = async (file: File): Promise<string> => {
  // バリデーション
  const allowedTypes = ['audio/mp3', 'audio/mpeg', 'audio/wav', 'audio/ogg'];
  if (!allowedTypes.includes(file.type)) {
    throw new AudioUploadError(
      '対応していないファイル形式です。MP3、WAV、OGGのみ対応しています。'
=======
export const uploadAudio = async (
  file: File,
  options: UploadAudioOptions = DEFAULT_AUDIO_OPTIONS
): Promise<string> => {
  // バリデーション
  if (!options.allowedTypes?.includes(file.type)) {
    throw new AudioUploadError(
      '対応していないファイル形式です。WAV、MP3、MP4、M4Aのみ対応しています。'
>>>>>>> 6a327bb8
    );
  }

  try {
    const fileName = `${Date.now()}-${file.name}`;
    const command = new PutObjectCommand({
      Bucket: import.meta.env.VITE_WASABI_BUCKET,
      Key: `audios/${fileName}`,
      Body: file,
      ContentType: file.type
    });

    await s3Client.send(command);
    return `https://s3.${import.meta.env.VITE_WASABI_REGION}.wasabisys.com/${import.meta.env.VITE_WASABI_BUCKET}/audios/${fileName}`;
  } catch (error) {
    console.error('Audio upload error:', error);
    throw new AudioUploadError(
      'アップロードに失敗しました。もう一度お試しください。'
    );
  }
};<|MERGE_RESOLUTION|>--- conflicted
+++ resolved
@@ -69,21 +69,7 @@
   }
 };
 
-<<<<<<< HEAD
-export class AudioUploadError extends Error {
-  constructor(message: string) {
-    super(message);
-    this.name = 'AudioUploadError';
-  }
-}
 
-export const uploadAudio = async (file: File): Promise<string> => {
-  // バリデーション
-  const allowedTypes = ['audio/mp3', 'audio/mpeg', 'audio/wav', 'audio/ogg'];
-  if (!allowedTypes.includes(file.type)) {
-    throw new AudioUploadError(
-      '対応していないファイル形式です。MP3、WAV、OGGのみ対応しています。'
-=======
 export const uploadAudio = async (
   file: File,
   options: UploadAudioOptions = DEFAULT_AUDIO_OPTIONS
@@ -92,7 +78,6 @@
   if (!options.allowedTypes?.includes(file.type)) {
     throw new AudioUploadError(
       '対応していないファイル形式です。WAV、MP3、MP4、M4Aのみ対応しています。'
->>>>>>> 6a327bb8
     );
   }
 
