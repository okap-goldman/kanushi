<<<<<<< HEAD
import { describe, it, expect, beforeEach, vi } from 'vitest';
import { createHighlight, removeHighlight, getHighlights } from '../../src/lib/highlightService';
import { supabase } from '../../src/lib/supabase';
=======
import { createHighlight, getHighlights, removeHighlight } from '@/lib/highlightService';
import { supabase } from '@/lib/supabase';
import { beforeEach, describe, expect, it, vi } from 'vitest';
>>>>>>> 13ba74b3

// モックの設定
vi.mock('../../src/lib/supabase', () => ({
  supabase: {
    from: vi.fn(),
    auth: {
      getUser: vi.fn(),
    },
  },
}));

describe('Highlight Service Tests', () => {
  beforeEach(() => {
    vi.clearAllMocks();
  });

  describe('createHighlight - ハイライト作成', () => {
    it('理由付きでハイライトを作成できる', async () => {
      // Arrange
      const mockHighlight = {
        id: 'highlight-1',
        post_id: 'post-1',
        user_id: 'user-1',
        reason: 'このポストから大きな気づきを得ました',
        created_at: new Date().toISOString(),
      };

      const mockSupabaseChain = {
        insert: vi.fn().mockReturnThis(),
        select: vi.fn().mockReturnThis(),
        single: vi.fn().mockResolvedValue({ data: mockHighlight, error: null }),
      };

      (supabase.from as any).mockReturnValue(mockSupabaseChain);

      // Act
      const result = await createHighlight({
        post_id: 'post-1',
        user_id: 'user-1',
        reason: 'このポストから大きな気づきを得ました',
      });

      // Assert
      expect(result.error).toBeNull();
      expect(result.data).toBeTruthy();
      expect(result.data?.reason).toBe('このポストから大きな気づきを得ました');
      expect(supabase.from).toHaveBeenCalledWith('highlights');
      expect(mockSupabaseChain.insert).toHaveBeenCalledWith({
        post_id: 'post-1',
        user_id: 'user-1',
        reason: 'このポストから大きな気づきを得ました',
      });
    });

    it('理由が空の場合はエラーになる', async () => {
      // Act
      const result = await createHighlight({
        post_id: 'post-1',
        user_id: 'user-1',
        reason: '',
      });

      // Assert
      expect(result.error).toBeTruthy();
      expect(result.error?.message).toContain('Reason is required');
    });

    it('理由が短すぎる場合はエラーになる', async () => {
      // Act
      const result = await createHighlight({
        post_id: 'post-1',
        user_id: 'user-1',
        reason: '短い',
      });

      // Assert
      expect(result.error).toBeTruthy();
      expect(result.error?.message).toContain('at least 5 characters');
    });

    it('既にハイライト済みの場合はエラーになる', async () => {
      // Arrange
      const mockError = {
        code: '23505', // PostgreSQL unique violation
        message: 'duplicate key value violates unique constraint',
      };

      const mockSupabaseChain = {
        insert: vi.fn().mockReturnThis(),
        select: vi.fn().mockReturnThis(),
        single: vi.fn().mockResolvedValue({ data: null, error: mockError }),
      };

      (supabase.from as any).mockReturnValue(mockSupabaseChain);

      // Act
      const result = await createHighlight({
        post_id: 'post-1',
        user_id: 'user-1',
        reason: '素晴らしい投稿です',
      });

      // Assert
      expect(result.error).toBeTruthy();
      expect(result.error?.message).toContain('already highlighted');
    });
  });

  describe('removeHighlight - ハイライト削除', () => {
    it('ハイライトを削除できる', async () => {
      // Arrange
      const mockSupabaseChain = {
        delete: vi.fn().mockReturnThis(),
        eq: vi.fn().mockReturnThis(),
      };

      // 最後のeqでerrorを返す
      mockSupabaseChain.eq.mockImplementation(function (this: any) {
        if (this.eq.mock.calls.length === 2) {
          return { error: null };
        }
        return this;
      });

      (supabase.from as any).mockReturnValue(mockSupabaseChain);

      // Act
      const result = await removeHighlight('post-1', 'user-1');

      // Assert
      expect(result.error).toBeNull();
      expect(result.data).toBe(true);
      expect(supabase.from).toHaveBeenCalledWith('highlights');
      expect(mockSupabaseChain.eq).toHaveBeenCalledWith('post_id', 'post-1');
      expect(mockSupabaseChain.eq).toHaveBeenCalledWith('user_id', 'user-1');
    });

    it('削除時のエラーを適切に処理する', async () => {
      // Arrange
      const mockError = new Error('Database error');
      const mockSupabaseChain = {
        delete: vi.fn().mockReturnThis(),
        eq: vi.fn().mockReturnThis(),
      };

      mockSupabaseChain.eq.mockImplementation(function (this: any) {
        if (this.eq.mock.calls.length === 2) {
          return { error: mockError };
        }
        return this;
      });

      (supabase.from as any).mockReturnValue(mockSupabaseChain);

      // Act
      const result = await removeHighlight('post-1', 'user-1');

      // Assert
      expect(result.error).toBe(mockError);
      expect(result.data).toBeNull();
    });
  });

  describe('getHighlights - ハイライト取得', () => {
    it('投稿のハイライト一覧を取得できる', async () => {
      // Arrange
      const mockHighlights = [
        {
          id: 'highlight-1',
          post_id: 'post-1',
          user_id: 'user-1',
          reason: '素晴らしい気づきがありました',
          created_at: '2024-01-01T00:00:00Z',
          user: [{ id: 'user-1', name: 'ユーザー1', image: 'https://example.com/user1.jpg' }],
        },
        {
          id: 'highlight-2',
          post_id: 'post-1',
          user_id: 'user-2',
          reason: '心に響きました',
          created_at: '2024-01-02T00:00:00Z',
          user: [{ id: 'user-2', name: 'ユーザー2', image: 'https://example.com/user2.jpg' }],
        },
      ];

      const mockSupabaseChain = {
        select: vi.fn().mockReturnThis(),
        eq: vi.fn().mockReturnThis(),
        order: vi.fn().mockReturnValue({ data: mockHighlights, error: null }),
      };

      (supabase.from as any).mockReturnValue(mockSupabaseChain);

      // Act
      const result = await getHighlights('post-1');

      // Assert
      expect(result.error).toBeNull();
      expect(result.data).toHaveLength(2);
      expect(result.data?.[0].reason).toBe('素晴らしい気づきがありました');
      expect(supabase.from).toHaveBeenCalledWith('highlights');
      expect(mockSupabaseChain.eq).toHaveBeenCalledWith('post_id', 'post-1');
      expect(mockSupabaseChain.order).toHaveBeenCalledWith('created_at', { ascending: false });
    });

    it('ハイライトがない場合は空の配列を返す', async () => {
      // Arrange
      const mockSupabaseChain = {
        select: vi.fn().mockReturnThis(),
        eq: vi.fn().mockReturnThis(),
        order: vi.fn().mockReturnValue({ data: [], error: null }),
      };

      (supabase.from as any).mockReturnValue(mockSupabaseChain);

      // Act
      const result = await getHighlights('post-1');

      // Assert
      expect(result.error).toBeNull();
      expect(result.data).toEqual([]);
    });

    it('取得時のエラーを適切に処理する', async () => {
      // Arrange
      const mockError = new Error('Database error');
      const mockSupabaseChain = {
        select: vi.fn().mockReturnThis(),
        eq: vi.fn().mockReturnThis(),
        order: vi.fn().mockReturnValue({ data: null, error: mockError }),
      };

      (supabase.from as any).mockReturnValue(mockSupabaseChain);

      // Act
      const result = await getHighlights('post-1');

      // Assert
      expect(result.error).toBe(mockError);
      expect(result.data).toBeNull();
    });
  });
});<|MERGE_RESOLUTION|>--- conflicted
+++ resolved
@@ -1,12 +1,6 @@
-<<<<<<< HEAD
 import { describe, it, expect, beforeEach, vi } from 'vitest';
 import { createHighlight, removeHighlight, getHighlights } from '../../src/lib/highlightService';
 import { supabase } from '../../src/lib/supabase';
-=======
-import { createHighlight, getHighlights, removeHighlight } from '@/lib/highlightService';
-import { supabase } from '@/lib/supabase';
-import { beforeEach, describe, expect, it, vi } from 'vitest';
->>>>>>> 13ba74b3
 
 // モックの設定
 vi.mock('../../src/lib/supabase', () => ({
